# Three-Body Problem Simulation

This project contains a pygame based demonstration of an N-body gravitational system.
A minimal `threebody` package is provided with physics utilities and a full
pygame application is available in `threebody/simulation_full.py`.

## Requirements

Install dependencies with:

```bash
pip install -r requirements.txt
```

## Running the Simulation

```
python threebody/simulation_full.py
```

The package also exposes physics helpers that can be imported from Python:

```python
from threebody import Body, perform_rk4_step, system_energy
```

## Adjusting Body Trails

The simulation records the on-screen position of each body so a trail can be
drawn behind it. Trail sizes are clamped between the constants `MIN_TRAIL_LENGTH`
and `MAX_TRAIL_LENGTH` defined in `threebody/constants.py`. When creating a
`Body` you can pass `max_trail_length` or later call
`Body.set_trail_length(new_length)` to change it. The default value is
`DEFAULT_TRAIL_LENGTH`.

## Collision Behaviour

`MERGE_ON_COLLISION` controls what happens when two bodies collide. If set to
`True` the bodies combine into one mass; otherwise they bounce using a simple
elastic collision model.

## Tests and Linting

Install the dependencies and run unit tests with:

```bash
pip install -r requirements.txt
PYTHONPATH=. pytest -q
```
<<<<<<< HEAD
pytest
```

## License

This project is licensed under the [MIT License](LICENSE).
=======

Linting is performed with `flake8` (install with `pip install flake8`):

```bash
flake8
```
>>>>>>> 8394ade7
<|MERGE_RESOLUTION|>--- conflicted
+++ resolved
@@ -47,18 +47,13 @@
 pip install -r requirements.txt
 PYTHONPATH=. pytest -q
 ```
-<<<<<<< HEAD
-pytest
-```
-
-## License
-
-This project is licensed under the [MIT License](LICENSE).
-=======
 
 Linting is performed with `flake8` (install with `pip install flake8`):
 
 ```bash
 flake8
 ```
->>>>>>> 8394ade7
+
+## License
+
+This project is licensed under the [MIT License](LICENSE).
