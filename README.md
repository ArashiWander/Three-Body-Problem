--- conflicted
+++ resolved
@@ -29,19 +29,7 @@
 ```
 
 Use `--softening-length` to override the gravitational softening length in
-<<<<<<< HEAD
-metres when launching the simulation. Additional command line flags:
 
-```
---integrator {rk4,symplectic}  Integration scheme (default rk4)
---time-step SECONDS            Initial step size
---error-tolerance VALUE        Adaptive RK4 tolerance
-```
-=======
-metres when launching the simulation.
-Pass ``--use-gpu`` to offload calculations to a CUDA capable device when the
-optional CuPy dependency is installed.
->>>>>>> 22191101
 
 ### Quick Start
 
@@ -83,14 +71,7 @@
 * **Adaptive RK4** via :py:meth:`threebody.physics_utils.adaptive_rk4_step` –
   automatically adjusts the time step to keep the estimated local error below
   ``ERROR_TOLERANCE``.
-<<<<<<< HEAD
-* **Symplectic Leapfrog** via ``--integrator symplectic`` – lower accuracy but
-  good long-term stability.
-=======
-* **Symplectic Leapfrog** – a new energy conserving integrator available from
-  ``threebody.integrators``. It is particularly suited to long term orbital
-  integrations.
->>>>>>> 22191101
+
 
 These are standard explicit methods as described in
 [Hairer et&nbsp;al.](https://doi.org/10.1007/978-3-642-05415-1) and
