--- conflicted
+++ resolved
@@ -67,11 +67,7 @@
         # 计算牛顿引力
         dist_sq_m = dist_sq_sim * scale_sq
         # 使用 np.errstate 避免除零警告
-<<<<<<< HEAD
-        with np.errstate(divide='ignore', invalid='ignore'):
-=======
-        with xp.errstate(divide='ignore', invalid='ignore'):
->>>>>>> bd9ccd7f
+
             # 软化因子
             denominator = dist_sq_m + C.SOFTENING_FACTOR_SQ
             factor = g_constant / denominator
