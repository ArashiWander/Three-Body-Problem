--- conflicted
+++ resolved
@@ -1,8 +1,10 @@
 import argparse
 from datetime import datetime
 import pygame
+import pygame_gui
 import numpy as np
 from pathlib import Path
+
 from threebody import constants as C
 from threebody.rendering import Body, render_gravitational_field
 from threebody.presets import PRESETS
@@ -11,12 +13,12 @@
     detect_and_handle_collisions,
     adaptive_rk4_step,
 )
-from threebody.analysis import EnergyMonitor, calculate_orbital_elements
+from threebody.analysis import EnergyMonitor
+# Ensure the import paths for your new modules are correct
 from threebody.state_manager import save_state, load_state
-from threebody.ui_manager import ControlPanel
+from threebody.ui_manager import ControlPanel, UIManager
+from threebody.camera import Camera
 from threebody.nasa import load_ephemeris, create_body
-from .camera import Camera
-from .ui_manager import UIManager
 
 
 def _create_bodies(preset_name: str, ephem=None, epoch=None):
@@ -63,30 +65,25 @@
     pygame.init()
     screen = pygame.display.set_mode((C.WIDTH, C.HEIGHT))
     pygame.display.set_caption("Three Body Simulation")
-    font = pygame.font.Font(None, 20)
+
+    # --- MERGED INITIALIZATION BLOCK ---
+    # This combines the new objects from both branches, as all are needed.
     theme_path = Path(__file__).with_name("theme.json")
-<<<<<<< HEAD
-    manager = pygame_gui.UIManager((C.WIDTH, C.HEIGHT), theme_path)
-
-    control = ControlPanel(manager, args.preset)
-=======
-    ui = UIManager(
+    manager = pygame_gui.UIManager((C.WIDTH, C.HEIGHT), theme_path) # From codex branch (for GUI)
+    control = ControlPanel(manager, args.preset)                   # From codex branch (for UI widgets)
+    ui = UIManager(                                                # From main branch (for simulation state)
         integrator=args.integrator,
         adaptive=args.adaptive,
-        use_gr=args.gr,
+        use_gr=args.use_gr,
         show_field=args.show_field,
-        theme_path=theme_path,
     )
-    camera = Camera()
->>>>>>> a29b09ba
-    help_lines = [
-        "SPACE: pause/resume",
-        "H: toggle help",
-    ]
-    show_help = False
+    camera = Camera()                                              # From main branch (for camera control)
+    # --- MERGE CONFLICT FOR INITIALIZATION IS RESOLVED ---
+
+    # These state variables should ideally be managed by the new classes, but are kept for now
     paused = False
     single_step = False
-
+    
     ephem = None
     epoch = None
     if args.nasa_kernel:
@@ -104,54 +101,43 @@
     energy_monitor.set_initial_energy(bodies, C.G_REAL)
     clock = pygame.time.Clock()
 
-    sim_width = C.WIDTH - C.UI_SIDEBAR_WIDTH
-    sim_height = C.HEIGHT - C.UI_BOTTOM_HEIGHT
-    screen_center = np.array([sim_width / 2, sim_height / 2], dtype=float)
-
     selected_body = None
     focus_body = None
 
     running = True
     while running:
         time_delta = clock.tick(60) / 1000.0
+
+        # --- MERGED EVENT HANDLING LOOP ---
         for event in pygame.event.get():
             if event.type == pygame.QUIT:
                 running = False
-            elif event.type == pygame.KEYDOWN:
+            
+            # Handle keyboard and mouse clicks first
+            if event.type == pygame.KEYDOWN:
                 if event.key == pygame.K_SPACE:
                     paused = not paused
-                elif event.key == pygame.K_h:
-                    show_help = not show_help
-                elif event.key == pygame.K_c:
-                    focus_body = 'COM'
-                elif event.key == pygame.K_ESCAPE:
-                    focus_body = None
-                    selected_body = None
+                    control.play_button.set_text("Pause" if not paused else "Play")
             elif event.type == pygame.MOUSEBUTTONDOWN and event.button == 1:
-                for b in bodies:
-                    bx, by = b.get_screen_pos(camera.zoom, camera.pan_offset)
-                    r = max(1, int(b.radius_pixels * (camera.zoom ** C.BODY_ZOOM_SCALING_POWER)))
-                    if (event.pos[0]-bx)**2 + (event.pos[1]-by)**2 <= r*r:
-                        selected_body = b
-                        focus_body = b
-                        break
-
-            action = ui.process_event(event)
-            if action == "save":
-                save_state("simulation_save.json", bodies)
-            elif action == "load":
-                bodies = load_state("simulation_save.json")
-                energy_monitor.set_initial_energy(bodies, C.G_REAL)
-
-<<<<<<< HEAD
-            if event.type == pygame_gui.UI_DROP_DOWN_MENU_CHANGED and event.ui_element == control.preset_menu:
-                bodies = _create_bodies(event.text, ephem=ephem, epoch=epoch)
-                for b in bodies:
-                    if hasattr(b, "set_trail_length"):
-                        b.set_trail_length(int(control.trail_slider.get_current_value()))
-                energy_monitor.set_initial_energy(bodies, C.G_REAL)
-
-            if event.type == pygame_gui.UI_HORIZONTAL_SLIDER_MOVED:
+                # Only check for body selection if the mouse is not on a UI element
+                if not manager.get_focus_set():
+                    for b in bodies:
+                        bx, by = b.get_screen_pos(camera.zoom, camera.pan_offset)
+                        r = max(1, int(b.radius_pixels * (camera.zoom ** C.BODY_ZOOM_SCALING_POWER)))
+                        if (event.pos[0]-bx)**2 + (event.pos[1]-by)**2 <= r*r:
+                            selected_body = b
+                            focus_body = b
+                            break
+
+            # Now, handle the specific pygame_gui events (from the codex branch)
+            if event.type == pygame_gui.UI_DROP_DOWN_MENU_CHANGED:
+                if event.ui_element == control.preset_menu:
+                    bodies = _create_bodies(event.text, ephem=ephem, epoch=epoch)
+                    for b in bodies:
+                        if hasattr(b, "set_trail_length"):
+                            b.set_trail_length(int(control.trail_slider.get_current_value()))
+                    energy_monitor.set_initial_energy(bodies, C.G_REAL)
+            elif event.type == pygame_gui.UI_HORIZONTAL_SLIDER_MOVED:
                 if event.ui_element == control.speed_slider:
                     C.TIME_STEP_BASE = event.value
                     control.update_speed_label(event.value)
@@ -160,16 +146,12 @@
                         if hasattr(b, "set_trail_length"):
                             b.set_trail_length(int(event.value))
                     control.update_trail_label(event.value)
-
-            if event.type == pygame_gui.UI_BUTTON_PRESSED:
+            elif event.type == pygame_gui.UI_BUTTON_PRESSED:
                 if event.ui_element == control.play_button:
                     paused = not paused
                     control.play_button.set_text("Pause" if not paused else "Play")
                 elif event.ui_element == control.reset_button:
                     bodies = _create_bodies(control.preset_menu.selected_option, ephem=ephem, epoch=epoch)
-                    for b in bodies:
-                        if hasattr(b, "set_trail_length"):
-                            b.set_trail_length(int(control.trail_slider.get_current_value()))
                     energy_monitor.set_initial_energy(bodies, C.G_REAL)
                 elif event.ui_element == control.step_button:
                     single_step = True
@@ -178,67 +160,51 @@
                 elif event.ui_element == control.load_button:
                     bodies = load_state("simulation_save.json")
                     energy_monitor.set_initial_energy(bodies, C.G_REAL)
-
+            
+            # Finally, let the GUI manager process the event
+            manager.process_events(event)
+        # --- END OF EVENT HANDLING LOOP ---
+        
+        # --- MERGED UPDATE AND PHYSICS LOGIC ---
         manager.update(time_delta)
-        if not paused or single_step:
-=======
-        ui.update(time_delta)
+        ui.update(time_delta) 
+        
+        # Get simulation parameters from the state manager (from main branch)
         integrator = ui.integrator
         adaptive = ui.adaptive
         use_gr = ui.use_gr
         show_field = ui.show_field
 
-        if not paused:
->>>>>>> a29b09ba
+        # Run physics simulation step (from main branch)
+        if not paused or single_step:
             if adaptive and integrator == "RK4":
-                dt, _ = adaptive_rk4_step(
-                    bodies,
-                    C.TIME_STEP_BASE,
-                    C.G_REAL,
-                    C.ERROR_TOLERANCE,
-                    False,
-                    None,
-                    use_gpu=args.use_gpu,
-                )
-                if dt == 0.0:
-                    continue
+                dt, _ = adaptive_rk4_step(bodies, C.TIME_STEP_BASE, C.G_REAL, C.ERROR_TOLERANCE, False, None, use_gpu=args.use_gpu)
+                if dt == 0.0: continue
             else:
-                step_simulation(
-                    bodies,
-                    C.TIME_STEP_BASE,
-                    C.G_REAL,
-                    integrator_type=integrator,
-                    use_gr=use_gr,
-                    use_gpu=args.use_gpu,
-                )
+                step_simulation(bodies, C.TIME_STEP_BASE, C.G_REAL, integrator_type=integrator, use_gr=use_gr, use_gpu=args.use_gpu)
+            
             detect_and_handle_collisions(bodies, merge_on_collision=args.merge)
             energy_monitor.update(bodies, C.G_REAL)
-            if single_step:
-                single_step = False
-
-        camera.update_focus(focus_body, bodies, screen_center)
+            if single_step: single_step = False
+        # --- END OF PHYSICS LOGIC ---
+
+        # --- RENDERING ---
+        camera.update_focus(focus_body, bodies)
         screen.fill(C.BLACK)
-        for b in bodies:
-            if hasattr(b, "update_trail"):
-                b.update_trail(camera.zoom, camera.pan_offset)
-            if hasattr(b, "draw"):
-                b.draw(screen, camera.zoom, camera.pan_offset, draw_labels=False)
+
         if show_field:
             render_gravitational_field(screen, bodies, C.G_REAL, camera.zoom, camera.pan_offset)
-        if show_help:
-            for i, line in enumerate(help_lines):
-                text = font.render(line, True, C.WHITE)
-                screen.blit(text, (10, 10 + i * 20))
-        if paused:
-            pause_text = font.render("PAUSED", True, C.WHITE)
-            screen.blit(pause_text, (10, C.HEIGHT - 30))
-        fps_text = font.render(f"FPS: {clock.get_fps():.1f}", True, C.WHITE)
-        screen.blit(fps_text, (C.WIDTH - 100, 10))
+        
+        for b in bodies:
+            if hasattr(b, "update_trail"): b.update_trail(camera.zoom, camera.pan_offset)
+            if hasattr(b, "draw"): b.draw(screen, camera.zoom, camera.pan_offset, draw_labels=False)
+
         energy_monitor.draw(screen)
 
+        # Update and draw the UI
         control.update_body_info(selected_body, bodies[0] if bodies else None)
-
-        ui.draw(screen)
+        manager.draw_ui(screen)
+
         pygame.display.flip()
 
     pygame.quit()
